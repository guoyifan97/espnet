#!/usr/bin/env python3

# Copyright 2019-2020 University of Stuttgart (Pavel Denisov)
#  Apache 2.0  (http://www.apache.org/licenses/LICENSE-2.0)

import csv
import os
import random
import subprocess
import sys


def get_uttid(wav):
    if "/" in wav:
        return wav.split("/")[-4] + "_" + wav[-21:-4].replace("/", "")


idir = sys.argv[1]

bad_utts = set()

for filename in ["exclude_df_youtube_1120", "public_exclude_file_v5"]:
    with open(idir + "/" + filename + ".csv") as bad_utts_list_file:
        bad_utts_list = csv.DictReader(bad_utts_list_file)
        for row in bad_utts_list:
            bad_utts.add(get_uttid(row["wav"]))

subsets = {"train": {}, "dev": {}, "test": {}}

words = ""
val_words = set()

for dataset in [
    # first the validation datasets
    "asr_calls_2_val",
    "buriy_audiobooks_2_val",
    "public_youtube700_val",
    # next the training datasets
    # (it needs all validation transcripts)
    "asr_public_phone_calls_1",
    "asr_public_phone_calls_2",
    "asr_public_stories_1",
    "asr_public_stories_2",
    "private_buriy_audiobooks_2",
    "public_lecture_1",
    "public_series_1",
    "public_youtube1120",
    "public_youtube1120_hq",
    "public_youtube700",
    "radio_2",
<<<<<<< HEAD
    "ru_RU",
    "russian_single",
    "tts_russian_addresses_rhvoice_4voices",
]:
    with open(idir + "/" + dataset + ".csv") as metafile:
        meta = csv.reader(metafile)

        for row in meta:
            wav = idir + row[1][19:][:-3] + "mp3"
            uttid = get_uttid(wav)
=======
    "radio_pspeech_sample_manifest",
    "tts_russian_addresses_rhvoice_4voices",
]:
    with open(idir + "/manifests/" + dataset + ".csv") as metafile:
        meta = csv.reader(metafile)

        for row in meta:
            wav = idir + "/" + row[0]
            txt = idir + "/" + row[1]
            uttid = get_uttid(txt)
>>>>>>> 36b62ae4

            if uttid in bad_utts or not os.path.isfile(wav):
                continue

<<<<<<< HEAD
            with open(wav[:-3] + "txt", encoding="utf-8") as text_file:
=======
            with open(txt, encoding="utf-8") as text_file:
>>>>>>> 36b62ae4
                words = text_file.read().strip().lower()

                subset = "train"

                if dataset[-4:] == "_val":
                    val_words.add(words)
                    subset = "test"
                elif words in val_words:
                    continue

                if dataset not in subsets[subset]:
                    subsets[subset][dataset] = []

                subsets[subset][dataset].append([uttid, words, wav])

for dataset in subsets["test"].keys():
    subsets[dataset] = {"all": subsets["test"][dataset][:]}

for subset in subsets.keys():
    if "all" not in subsets[subset]:
        subsets[subset]["all"] = sum(subsets[subset].values(), [])

random.seed(1)
random.shuffle(subsets["train"]["all"])

dev_size = min(int(len(subsets["train"]["all"]) * 0.1), len(subsets["test"]["all"]))
subsets["dev"]["all"] = subsets["train"]["all"][:dev_size]
subsets["train"]["all"] = subsets["train"]["all"][dev_size:]

del subsets["test"]

for subset in subsets.keys():
    odir = "data/" + subset
    os.makedirs(odir, exist_ok=True)

    with open(odir + "/text", "w", encoding="utf-8") as text, open(
        odir + "/wav.scp", "w"
    ) as wavscp, open(odir + "/utt2spk", "w") as utt2spk:

        for utt in subsets[subset]["all"]:
            [uttid, words, wav] = utt
            text.write("{} {}\n".format(uttid, words))
            utt2spk.write("{} {}\n".format(uttid, uttid))
            wavscp.write(
                "{} sox --norm=-1 {} -r 16k -t wav -c 1 -b 16 -e signed - |\n".format(
                    uttid, wav
                )
            )

    subprocess.call("utils/fix_data_dir.sh {}".format(odir), shell=True)<|MERGE_RESOLUTION|>--- conflicted
+++ resolved
@@ -48,18 +48,6 @@
     "public_youtube1120_hq",
     "public_youtube700",
     "radio_2",
-<<<<<<< HEAD
-    "ru_RU",
-    "russian_single",
-    "tts_russian_addresses_rhvoice_4voices",
-]:
-    with open(idir + "/" + dataset + ".csv") as metafile:
-        meta = csv.reader(metafile)
-
-        for row in meta:
-            wav = idir + row[1][19:][:-3] + "mp3"
-            uttid = get_uttid(wav)
-=======
     "radio_pspeech_sample_manifest",
     "tts_russian_addresses_rhvoice_4voices",
 ]:
@@ -70,16 +58,11 @@
             wav = idir + "/" + row[0]
             txt = idir + "/" + row[1]
             uttid = get_uttid(txt)
->>>>>>> 36b62ae4
 
             if uttid in bad_utts or not os.path.isfile(wav):
                 continue
 
-<<<<<<< HEAD
-            with open(wav[:-3] + "txt", encoding="utf-8") as text_file:
-=======
             with open(txt, encoding="utf-8") as text_file:
->>>>>>> 36b62ae4
                 words = text_file.read().strip().lower()
 
                 subset = "train"
