from typing import Iterator
from typing import List
from typing import Sequence
from typing import Tuple
from typing import Union

from typeguard import check_argument_types

from espnet2.fileio.read_text import load_num_sequence_text
from espnet2.fileio.read_text import read_2column_text
from espnet2.samplers.abs_sampler import AbsSampler
from espnet2.samplers.read_category import get_category2utt


class FoldedBatchSampler(AbsSampler):
    def __init__(
        self,
        batch_size: int,
        shape_files: Union[Tuple[str, ...], List[str]],
        fold_lengths: Sequence[int],
        min_batch_size: int = 1,
        sort_in_batch: str = "descending",
        sort_batch: str = "ascending",
        drop_last: bool = False,
        utt2category_file: str = None,
    ):
        assert check_argument_types()
        assert batch_size > 0
        if sort_batch != "ascending" and sort_batch != "descending":
            raise ValueError(
                f"sort_batch must be ascending or descending: {sort_batch}"
            )
        if sort_in_batch != "descending" and sort_in_batch != "ascending":
            raise ValueError(
                f"sort_in_batch must be ascending or descending: {sort_in_batch}"
            )

        self.batch_size = batch_size
        self.shape_files = shape_files
        self.sort_in_batch = sort_in_batch
        self.sort_batch = sort_batch
        self.drop_last = drop_last

        # utt2shape: (Length, ...)
        #    uttA 100,...
        #    uttB 201,...
        utt2shapes = [
            load_num_sequence_text(s, loader_type="csv_int") for s in shape_files
        ]

        first_utt2shape = utt2shapes[0]
        for s, d in zip(shape_files, utt2shapes):
            if set(d) != set(first_utt2shape):
                raise RuntimeError(
                    f"keys are mismatched between {s} != {shape_files[0]}"
                )

        # Sort samples in ascending order
        # (shape order should be like (Length, Dim))
        keys = sorted(first_utt2shape, key=lambda k: first_utt2shape[k][0])
        if len(keys) == 0:
            raise RuntimeError(f"0 lines found: {shape_files[0]}")

<<<<<<< HEAD
        category2utt = get_category2utt(keys, utt2category_file)

        self.batch_list = []
        for ctg, v in category2utt.items():
            category_keys = v

=======
        category2utt = {}
        if utt2category_file is not None:
            utt2category = read_2column_text(utt2category_file)
            if set(utt2category) != set(first_utt2shape):
                raise RuntimeError(
                    "keys are mismatched between "
                    f"{utt2category_file} != {shape_files[0]}"
                )
            for k in keys:
                category2utt.setdefault(utt2category[k], []).append(k)
        else:
            category2utt["default_category"] = keys

        self.batch_list = []
        for d, v in category2utt.items():
            category_keys = v
>>>>>>> 63f88c02
            # Decide batch-sizes
            start = 0
            batch_sizes = []
            while True:
                k = category_keys[start]
                factor = max(int(d[k][0] / m) for d, m in zip(utt2shapes, fold_lengths))
                bs = max(min_batch_size, int(batch_size / (1 + factor)))
                if self.drop_last and start + bs > len(category_keys):
                    # This if-block avoids 0-batches
                    if len(self.batch_list) > 0:
                        break

                bs = min(len(category_keys) - start, bs)
                batch_sizes.append(bs)
                start += bs
                if start >= len(category_keys):
                    break

            if len(batch_sizes) == 0:
                # Maybe we can't reach here
                raise RuntimeError("0 batches")

            # If the last batch-size is smaller than minimum batch_size,
            # the samples are redistributed to the other mini-batches
            if len(batch_sizes) > 1 and batch_sizes[-1] < min_batch_size:
                for i in range(batch_sizes.pop(-1)):
                    batch_sizes[-(i % len(batch_sizes)) - 2] += 1

            if not self.drop_last:
                # Bug check
                assert sum(batch_sizes) == len(
                    category_keys
<<<<<<< HEAD
                ), f"{sum(batch_sizes)} != {len(category_keys)} in category {ctg}"
=======
                ), f"{sum(batch_sizes)} != {len(category_keys)}"
>>>>>>> 63f88c02

            # Set mini-batch
            cur_batch_list = []
            start = 0
            for bs in batch_sizes:
                assert len(category_keys) >= start + bs, "Bug"
                minibatch_keys = category_keys[start : start + bs]
                start += bs
                if sort_in_batch == "descending":
                    minibatch_keys.reverse()
                elif sort_in_batch == "ascending":
                    # Key are already sorted in ascending
                    pass
                else:
                    raise ValueError(
                        "sort_in_batch must be ascending or "
                        f"descending: {sort_in_batch}"
                    )
                cur_batch_list.append(tuple(minibatch_keys))

            if sort_batch == "ascending":
                pass
            elif sort_batch == "descending":
                cur_batch_list.reverse()
            else:
                raise ValueError(
                    f"sort_batch must be ascending or descending: {sort_batch}"
                )
            self.batch_list.extend(cur_batch_list)

    def __repr__(self):
        return (
            f"{self.__class__.__name__}("
            f"N-batch={len(self)}, "
            f"batch_size={self.batch_size}, "
            f"shape_files={self.shape_files}, "
            f"sort_in_batch={self.sort_in_batch}, "
            f"sort_batch={self.sort_batch})"
        )

    def __len__(self):
        return len(self.batch_list)

    def __iter__(self) -> Iterator[Tuple[str, ...]]:
        return iter(self.batch_list)<|MERGE_RESOLUTION|>--- conflicted
+++ resolved
@@ -61,31 +61,12 @@
         if len(keys) == 0:
             raise RuntimeError(f"0 lines found: {shape_files[0]}")
 
-<<<<<<< HEAD
         category2utt = get_category2utt(keys, utt2category_file)
 
         self.batch_list = []
         for ctg, v in category2utt.items():
             category_keys = v
 
-=======
-        category2utt = {}
-        if utt2category_file is not None:
-            utt2category = read_2column_text(utt2category_file)
-            if set(utt2category) != set(first_utt2shape):
-                raise RuntimeError(
-                    "keys are mismatched between "
-                    f"{utt2category_file} != {shape_files[0]}"
-                )
-            for k in keys:
-                category2utt.setdefault(utt2category[k], []).append(k)
-        else:
-            category2utt["default_category"] = keys
-
-        self.batch_list = []
-        for d, v in category2utt.items():
-            category_keys = v
->>>>>>> 63f88c02
             # Decide batch-sizes
             start = 0
             batch_sizes = []
@@ -118,11 +99,7 @@
                 # Bug check
                 assert sum(batch_sizes) == len(
                     category_keys
-<<<<<<< HEAD
                 ), f"{sum(batch_sizes)} != {len(category_keys)} in category {ctg}"
-=======
-                ), f"{sum(batch_sizes)} != {len(category_keys)}"
->>>>>>> 63f88c02
 
             # Set mini-batch
             cur_batch_list = []
