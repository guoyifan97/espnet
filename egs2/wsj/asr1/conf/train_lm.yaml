<<<<<<< HEAD
grad_clip: 5.0
batch_type: folded
batch_size: 30
optim: adam
optim_conf:
    lr: 0.1
lm: seq_rnn
lm_conf:
    unit: 650
    nlayers: 2
best_model_criterion:
-   - valid
    - loss
    - min
keep_nbest_models: 1
=======
tuning/train_lm.yaml
>>>>>>> 0364ae3c
<|MERGE_RESOLUTION|>--- conflicted
+++ resolved
@@ -1,19 +1 @@
-<<<<<<< HEAD
-grad_clip: 5.0
-batch_type: folded
-batch_size: 30
-optim: adam
-optim_conf:
-    lr: 0.1
-lm: seq_rnn
-lm_conf:
-    unit: 650
-    nlayers: 2
-best_model_criterion:
--   - valid
-    - loss
-    - min
-keep_nbest_models: 1
-=======
-tuning/train_lm.yaml
->>>>>>> 0364ae3c
+tuning/train_lm.yaml