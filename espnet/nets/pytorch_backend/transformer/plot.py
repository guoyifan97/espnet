--- conflicted
+++ resolved
@@ -13,10 +13,6 @@
 def _plot_and_save_attention(att_w, filename, xtokens=None, ytokens=None):
     # dynamically import matplotlib due to not found error
     from matplotlib.ticker import MaxNLocator
-<<<<<<< HEAD
-    import os
-=======
->>>>>>> 36b62ae4
 
     d = os.path.dirname(filename)
     if not os.path.exists(d):
@@ -53,10 +49,7 @@
 
 def plot_multi_head_attention(
     data,
-<<<<<<< HEAD
-=======
     uttid_list,
->>>>>>> 36b62ae4
     attn_dict,
     outdir,
     suffix="png",
@@ -65,10 +58,7 @@
     iaxis=0,
     okey="output",
     oaxis=0,
-<<<<<<< HEAD
-=======
     subsampling_factor=4,
->>>>>>> 36b62ae4
 ):
     """Plot multi head attentions.
 
@@ -88,11 +78,6 @@
     """
     for name, att_ws in attn_dict.items():
         for idx, att_w in enumerate(att_ws):
-<<<<<<< HEAD
-            filename = "%s/%s.%s.%s" % (outdir, data[idx][0], name, suffix)
-            dec_len = int(data[idx][1][okey][oaxis]["shape"][0])
-            enc_len = int(data[idx][1][ikey][iaxis]["shape"][0])
-=======
             data_i = data[uttid_list[idx]]
             filename = "%s/%s.%s.%s" % (outdir, uttid_list[idx], name, suffix)
             dec_len = int(data_i[okey][oaxis]["shape"][0]) + 1  # +1 for <eos>
@@ -101,29 +86,10 @@
             # for ASR/ST
             if not is_mt:
                 enc_len //= subsampling_factor
->>>>>>> 36b62ae4
             xtokens, ytokens = None, None
             if "encoder" in name:
                 att_w = att_w[:, :enc_len, :enc_len]
                 # for MT
-<<<<<<< HEAD
-                if "token" in data[idx][1][ikey][iaxis].keys():
-                    xtokens = data[idx][1][ikey][iaxis]["token"].split()
-                    ytokens = xtokens[:]
-            elif "decoder" in name:
-                if "self" in name:
-                    att_w = att_w[:, : dec_len + 1, : dec_len + 1]  # +1 for <sos>
-                else:
-                    att_w = att_w[:, : dec_len + 1, :enc_len]  # +1 for <sos>
-                    # for MT
-                    if "token" in data[idx][1][ikey][iaxis].keys():
-                        xtokens = data[idx][1][ikey][iaxis]["token"].split()
-                # for ASR/ST/MT
-                if "token" in data[idx][1][okey][oaxis].keys():
-                    ytokens = ["<sos>"] + data[idx][1][okey][oaxis]["token"].split()
-                    if "self" in name:
-                        xtokens = ytokens[:]
-=======
                 if is_mt:
                     xtokens = data_i[ikey][iaxis]["token"].split()
                     ytokens = xtokens[:]
@@ -142,7 +108,6 @@
                     # for MT
                     if is_mt:
                         xtokens = data_i[ikey][iaxis]["token"].split()
->>>>>>> 36b62ae4
             else:
                 logging.warning("unknown name for shaping attention")
             fig = _plot_and_save_attention(att_w, filename, xtokens, ytokens)
@@ -155,10 +120,7 @@
         kwargs["iaxis"] = self.iaxis
         kwargs["okey"] = self.okey
         kwargs["oaxis"] = self.oaxis
-<<<<<<< HEAD
-=======
         kwargs["subsampling_factor"] = self.factor
->>>>>>> 36b62ae4
         plot_multi_head_attention(*args, **kwargs)
 
     def __call__(self, trainer):
@@ -177,13 +139,7 @@
 
     def log_attentions(self, logger, step):
         def log_fig(plot, filename):
-<<<<<<< HEAD
-            from os.path import basename
-
-            logger.add_figure(basename(filename), plot, step)
-=======
             logger.add_figure(os.path.basename(filename), plot, step)
->>>>>>> 36b62ae4
             plt.clf()
 
         attn_dict, uttid_list = self.get_attention_weights()
