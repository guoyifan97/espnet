# encoding: utf-8
"""Class Declaration of Transformer's Input layers."""

import chainer

import chainer.functions as F
import chainer.links as L

from espnet.nets.chainer_backend.transformer.embedding import PositionalEncoding

import logging
import numpy as np


class Conv2dSubsampling(chainer.Chain):
    """Convolutional 2D subsampling (to 1/4 length).

    :param int idim: input dim
    :param int odim: output dim
    :param flaot dropout_rate: dropout rate

    """

    def __init__(self, channels, idim, dims, dropout=0.1,
                 initialW=None, initial_bias=None):
        """Initialize Conv2dSubsampling."""
        super(Conv2dSubsampling, self).__init__()
        self.dropout = dropout
        with self.init_scope():
            # Standard deviation for Conv2D with 1 channel and kernel 3 x 3.
            n = 1 * 3 * 3
            stvd = 1. / np.sqrt(n)
            self.conv1 = L.Convolution2D(1, channels, 3, stride=2, pad=1,
                                         initialW=initialW(scale=stvd),
                                         initial_bias=initial_bias(scale=stvd))
            n = channels * 3 * 3
            stvd = 1. / np.sqrt(n)
            self.conv2 = L.Convolution2D(channels, channels, 3, stride=2, pad=1,
                                         initialW=initialW(scale=stvd),
                                         initial_bias=initial_bias(scale=stvd))
            stvd = 1. / np.sqrt(dims)
            self.out = L.Linear(idim, dims, initialW=initialW(scale=stvd),
                                initial_bias=initial_bias(scale=stvd))
            self.pe = PositionalEncoding(dims, dropout)

<<<<<<< HEAD
    def __call__(self, xs, ilens):
        """Subsample x.

        :param chainer.Variable x: input tensor
        :return: subsampled x and mask

        """
        xs = F.expand_dims(xs, axis=1).data
        xs = F.relu(self['conv.{}'.format(0)](xs))
        xs = F.relu(self['conv.{}'.format(2)](xs))
=======
    def forward(self, xs, ilens):
        xs = self.xp.array(xs[:, None])
        xs = F.relu(self.conv1(xs))
        xs = F.relu(self.conv2(xs))
>>>>>>> 93e2bd1a
        batch, _, length, _ = xs.shape
        xs = self.out(F.swapaxes(xs, 1, 2).reshape(batch * length, -1))
        xs = self.pe(xs.reshape(batch, length, -1))
        # change ilens accordingly
        ilens = np.ceil(np.array(ilens, dtype=np.float32) / 2).astype(np.int)
        ilens = np.ceil(np.array(ilens, dtype=np.float32) / 2).astype(np.int)
        return xs, ilens


class LinearSampling(chainer.Chain):
    """Linear 1D subsampling.

    :param int idim: input dim
    :param int odim: output dim
    :param flaot dropout_rate: dropout rate

    """

    def __init__(self, idim, dims, dropout=0.1,
                 initialW=None, initial_bias=None):
        """Initialize LinearSampling."""
        super(LinearSampling, self).__init__()
        stvd = 1. / np.sqrt(dims)
        self.dropout = dropout
        with self.init_scope():
            self.linear = L.Linear(idim, dims, initialW=initialW(scale=stvd),
                                   initial_bias=initial_bias(scale=stvd))
            self.pe = PositionalEncoding(dims, dropout)

<<<<<<< HEAD
    def __call__(self, xs, ilens):
        """Subsample x.

        :param chainer.Variable x: input tensor
        :return: subsampled x and mask

        """
=======
    def forward(self, xs, ilens):
>>>>>>> 93e2bd1a
        logging.info(xs.shape)
        xs = self.linear(xs, n_batch_axes=2)
        logging.info(xs.shape)
        xs = self.pe(xs)
        return xs, ilens<|MERGE_RESOLUTION|>--- conflicted
+++ resolved
@@ -43,23 +43,10 @@
                                 initial_bias=initial_bias(scale=stvd))
             self.pe = PositionalEncoding(dims, dropout)
 
-<<<<<<< HEAD
-    def __call__(self, xs, ilens):
-        """Subsample x.
-
-        :param chainer.Variable x: input tensor
-        :return: subsampled x and mask
-
-        """
-        xs = F.expand_dims(xs, axis=1).data
-        xs = F.relu(self['conv.{}'.format(0)](xs))
-        xs = F.relu(self['conv.{}'.format(2)](xs))
-=======
     def forward(self, xs, ilens):
         xs = self.xp.array(xs[:, None])
         xs = F.relu(self.conv1(xs))
         xs = F.relu(self.conv2(xs))
->>>>>>> 93e2bd1a
         batch, _, length, _ = xs.shape
         xs = self.out(F.swapaxes(xs, 1, 2).reshape(batch * length, -1))
         xs = self.pe(xs.reshape(batch, length, -1))
@@ -89,17 +76,7 @@
                                    initial_bias=initial_bias(scale=stvd))
             self.pe = PositionalEncoding(dims, dropout)
 
-<<<<<<< HEAD
-    def __call__(self, xs, ilens):
-        """Subsample x.
-
-        :param chainer.Variable x: input tensor
-        :return: subsampled x and mask
-
-        """
-=======
     def forward(self, xs, ilens):
->>>>>>> 93e2bd1a
         logging.info(xs.shape)
         xs = self.linear(xs, n_batch_axes=2)
         logging.info(xs.shape)
